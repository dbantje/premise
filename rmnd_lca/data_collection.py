--- conflicted
+++ resolved
@@ -1,9 +1,6 @@
 from . import DATA_DIR
 import pandas as pd
-<<<<<<< HEAD
 import numpy as np
-=======
->>>>>>> e7d19571
 import xarray as xr
 from pathlib import Path
 import csv
@@ -303,11 +300,7 @@
         # between two periods provided by REMIND
         else:
             # Interpolation between two periods
-<<<<<<< HEAD
             return full.interp(year=self.year).transpose()
-=======
-            return full.interp(year=self.year)
->>>>>>> e7d19571
 
     def get_remind_electricity_efficiencies(self, drop_hydrogen=True):
         """
