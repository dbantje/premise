"""
cement.py contains the class `Cement`, which inherits from `BaseTransformation`.
This class transforms the cement markets and clinker and cement production activities
of the wurst database, based on projections from the IAM scenario.
It eventually re-links all the cement-consuming activities (e.g., concrete production)
of the wurst database to the newly created cement markets.

"""

import copy
import uuid
from collections import defaultdict

from .logger import create_logger
from .transformation import (
    BaseTransformation,
    Dict,
    IAMDataCollection,
    InventorySet,
    List,
    calculate_input_energy,
    np,
    ws,
)
from .validation import CementValidation

logger = create_logger("cement")


def _update_cement(scenario, version, system_model):
    cement = Cement(
        database=scenario["database"],
        model=scenario["model"],
        pathway=scenario["pathway"],
        iam_data=scenario["iam data"],
        year=scenario["year"],
        version=version,
        system_model=system_model,
        cache=scenario.get("cache"),
        index=scenario.get("index"),
    )

    if scenario["iam data"].cement_markets is not None:
        cement.add_datasets_to_database()
        cement.relink_datasets()
        scenario["database"] = cement.database
        scenario["index"] = cement.index
        scenario["cache"] = cement.cache

        validate = CementValidation(
            model=scenario["model"],
            scenario=scenario["pathway"],
            year=scenario["year"],
            regions=scenario["iam data"].regions,
            database=cement.database,
            iam_data=scenario["iam data"],
        )

        validate.run_cement_checks()
    else:
        print("No cement markets found in IAM data. Skipping.")

    return scenario


class Cement(BaseTransformation):
    """
    Class that modifies clinker and cement production datasets in ecoinvent.
    It creates region-specific new clinker production datasets (and deletes the original ones).
    It adjusts the kiln efficiency based on the improvement indicated in the IAM file, relative to 2020.
    It adds CCS, if indicated in the IAM file.
    It creates regions-specific cement production datasets (and deletes the original ones).
    It adjusts electricity consumption in cement production datasets.
    It creates regions-specific cement market datasets (and deletes the original ones).


    :ivar database: wurst database, which is a list of dictionaries
    :ivar iam_data: IAM data
    :ivar model: name of the IAM model (e.g., "remind", "image")
    :ivar pathway: name of the IAM scenario (e.g., "SSP2-19")
    :ivar year: year of the pathway (e.g., 2030)
    :ivar version: version of ecoinvent database (e.g., "3.7")
    :ivar system_model: name of the system model (e.g., "attributional", "consequential")

    """

    def __init__(
        self,
        database: List[dict],
        iam_data: IAMDataCollection,
        model: str,
        pathway: str,
        year: int,
        version: str,
        system_model: str,
        cache: dict = None,
        index: dict = None,
    ):
        super().__init__(
            database,
            iam_data,
            model,
            pathway,
            year,
            version,
            system_model,
            cache,
            index,
        )
        self.version = version

        mapping = InventorySet(self.database)
        self.cement_fuels_map: dict = mapping.generate_cement_fuels_map()

        # reverse the fuel map to get a mapping from ecoinvent to premise
        self.fuel_map_reverse: dict = {}

        self.fuel_map: dict = mapping.generate_fuel_map()

        for key, value in self.fuel_map.items():
            for v in list(value):
                self.fuel_map_reverse[v] = key

    def fetch_current_energy_details(self, dataset):
        # Fetches the current energy consumption per ton of clinker

        d_fuels = defaultdict(
            lambda: {"amount": 0, "energy": 0, "fossil CO2": 0, "biogenic CO2": 0}
        )

        for exc in ws.technosphere(dataset):
            fuel_name = exc["name"]

            if fuel_name in self.cement_fuels_map["cement, dry feed rotary kiln"]:
                fuel_data = self.fuels_specs[self.fuel_map_reverse[fuel_name]]
                co2_emission = fuel_data["co2"]
                biogenic_share = fuel_data["biogenic_share"]

                # Calculate the energy once for the given exc
                input_energy = (
                    calculate_input_energy(
                        fuel_name=exc["name"],
                        fuel_amount=exc["amount"],
                        fuel_unit=exc["unit"],
                        fuels_specs=self.fuels_specs,
                        fuel_map_reverse=self.fuel_map_reverse,
                    )
                    * 1000
                )

                # Update the dictionary in one go
                d_fuels[fuel_name]["amount"] += exc["amount"]
                d_fuels[fuel_name]["energy"] += input_energy
                d_fuels[fuel_name]["fossil CO2"] += (
                    co2_emission * input_energy * (1 - biogenic_share)
                )
                d_fuels[fuel_name]["biogenic CO2"] += (
                    co2_emission * input_energy * biogenic_share
                )

        return d_fuels

    def fetch_bio_ratio(self, dataset: dict) -> float:
        """
        Return teh ratio between bio and non-bio CO2 emissions
        in the dataset.

        :param dataset: clinker production dataset
        :return: ratio between bio and non-bio CO2 emissions
        """

        bio_co2 = sum(
            e["amount"]
            for e in dataset["exchanges"]
            if e["name"] == "Carbon dioxide, non-fossil"
        )
        non_bio_co2 = sum(
            e["amount"]
            for e in dataset["exchanges"]
            if e["name"] == "Carbon dioxide, fossil"
        )

        return bio_co2 / (bio_co2 + non_bio_co2)

    def rescale_fuel_inputs(self, dataset, scaling_factor, energy_details):
        if scaling_factor != 1 and scaling_factor > 0:
            for exc in dataset["exchanges"]:
                if exc["name"] in self.cement_fuels_map["cement, dry feed rotary kiln"]:
                    exc["amount"] *= scaling_factor

                    # update energy_details
                    energy_details[exc["name"]]["amount"] *= scaling_factor
                    energy_details[exc["name"]]["energy"] *= scaling_factor
                    energy_details[exc["name"]]["fossil CO2"] *= scaling_factor
                    energy_details[exc["name"]]["biogenic CO2"] *= scaling_factor

        new_energy_input = sum(d["energy"] for d in energy_details.values())

        dataset["log parameters"].update(
            {
                "new energy input per ton clinker": new_energy_input,
            }
        )

        return dataset

    def rescale_emissions(self, dataset: dict, energy_details: dict) -> dict:
        for exc in ws.biosphere(dataset, ws.contains("name", "Carbon dioxide")):
            if "non-fossil" in exc["name"].lower():
                dataset["log parameters"].update(
                    {
                        "initial biogenic CO2": exc["amount"],
                    }
                )
                # calculate total biogenic CO2 from energy_details
                total_biogenic_CO2 = sum(
                    [d["biogenic CO2"] for d in energy_details.values()]
                )

                exc["amount"] = total_biogenic_CO2 / 1000
                dataset["log parameters"].update(
                    {
                        "new biogenic CO2": total_biogenic_CO2 / 1000,
                    }
                )
            else:
                # calculate total fossil CO2 from energy_details
                total_fossil_CO2 = sum(
                    [d["fossil CO2"] for d in energy_details.values()]
                )

                dataset["log parameters"].update(
                    {
                        "initial fossil CO2": exc["amount"],
                    }
                )

                # remove 525 kg for calcination
                exc["amount"] = 0.525 + (total_fossil_CO2 / 1000)
                dataset["log parameters"].update(
                    {
                        "new fossil CO2": exc["amount"],
                    }
                )
        return dataset

    def build_CCS_datasets(self):
        ccs_datasets = {
            "cement, dry feed rotary kiln, efficient, with on-site CCS": {
                "name": "carbon dioxide, captured at cement production plant, using direct separation",
                "reference product": "carbon dioxide, captured at cement plant",
            },
            "cement, dry feed rotary kiln, efficient, with oxyfuel CCS": {
                "name": "carbon dioxide, captured at cement production plant, using oxyfuel",
                "reference product": "carbon dioxide, captured at cement plant",
            },
            "cement, dry feed rotary kiln, efficient, with MEA CCS": {
                "name": "carbon dioxide, captured at cement production plant, using monoethanolamine",
                "reference product": "carbon dioxide, captured at cement plant",
            },
        }

        for variable in ccs_datasets:
            datasets = self.fetch_proxies(
                name=ccs_datasets[variable]["name"],
                ref_prod=ccs_datasets[variable]["reference product"],
            )

            for dataset in datasets.values():
                self.add_to_index(dataset)
                self.write_log(dataset)
                self.database.append(dataset)

    def build_clinker_production_datasets(self) -> list:
        """
        Builds clinker production datasets for each IAM region.
        Adds CO2 capture and Storage, if needed.

        :return: a dictionary with IAM regions as keys
        and clinker production datasets as values.
        """

        variables = [
            "cement, dry feed rotary kiln",
            "cement, dry feed rotary kiln, efficient",
            "cement, dry feed rotary kiln, efficient, with on-site CCS",
            "cement, dry feed rotary kiln, efficient, with oxyfuel CCS",
            "cement, dry feed rotary kiln, efficient, with MEA CCS",
        ]

        datasets = []

        # Fetch clinker production activities
        # and store them in a dictionary
        clinker = self.fetch_proxies(
            name="clinker production",
            ref_prod="clinker",
            production_variable="cement, dry feed rotary kiln",
        )

        for variable in variables:
            if variable in self.iam_data.cement_markets.coords["variables"].values:

                d_act_clinker = copy.deepcopy(clinker)
                # remove `code` field
                for region, dataset in d_act_clinker.items():
                    dataset["code"] = uuid.uuid4().hex
                    for exc in ws.production(dataset):
                        if "input" in exc:
                            del exc["input"]

                if variable != "cement, dry feed rotary kiln":
                    # rename datasets
                    for region, dataset in d_act_clinker.items():
                        dataset["name"] = (
                            f"{dataset['name']}, {variable.replace('cement, dry feed rotary kiln, ', '')}"
                        )
                        for e in dataset["exchanges"]:
                            if e["type"] == "production":
                                e["name"] = (
                                    f"{e['name']}, {variable.replace('cement, dry feed rotary kiln, ', '')}"
                                )

                for region, dataset in d_act_clinker.items():
                    # calculate current thermal energy consumption per kg clinker
                    energy_details = self.fetch_current_energy_details(dataset)

                    current_energy_input_per_ton_clinker = sum(
                        d["energy"] for d in energy_details.values()
                    )

                    # fetch the amount of biogenic CO2 emissions
                    bio_CO2 = sum(
                        e["amount"]
                        for e in ws.biosphere(
                            dataset, ws.contains("name", "Carbon dioxide, non-fossil")
                        )
                    )

                    # back-calculate the amount of waste fuel from
                    # the biogenic CO2 emissions
                    # biogenic CO2 / MJ for waste fuel

                    waste_fuel_biogenic_co2_emission_factor = (
                        self.fuels_specs["waste"]["co2"]
                        * self.fuels_specs["waste"]["biogenic_share"]
                    )

                    waste_fuel_fossil_co2_emission_factor = self.fuels_specs["waste"][
                        "co2"
                    ] * (1 - self.fuels_specs["waste"]["biogenic_share"])

                    # energy input of waste fuel in MJ
                    energy_input_waste_fuel = (
                        bio_CO2 / waste_fuel_biogenic_co2_emission_factor
                    )
                    # amount waste fuel, in kg
                    amount_waste_fuel = (
                        energy_input_waste_fuel / self.fuels_specs["waste"]["lhv"]
                    )

                    # add waste fuel to the energy details
                    energy_details["market for waste plastic, mixture"] = {
                        "amount": amount_waste_fuel,
                        "energy": energy_input_waste_fuel * 1000,
                        "fossil CO2": waste_fuel_fossil_co2_emission_factor
                        * energy_input_waste_fuel,
                        "biogenic CO2": bio_CO2,
                    }

                    # add the waste fuel energy input
                    # to the total energy input
                    current_energy_input_per_ton_clinker += (
                        energy_input_waste_fuel * 1000
                    )

                    # add the waste fuel input to the dataset
                    if amount_waste_fuel != 0:
                        dataset["exchanges"].append(
                            {
                                "uncertainty type": 0,
                                "loc": 0,
                                "amount": amount_waste_fuel * -1,
                                "type": "technosphere",
                                "production volume": 0,
                                "name": "clinker production",
                                "unit": "kilogram",
                                "location": "RoW",
                                "product": "waste plastic, mixture",
                            }
                        )

                    if "log parameters" not in dataset:
                        dataset["log parameters"] = {}

                    dataset["log parameters"].update(
                        {
                            "initial energy input per ton clinker": current_energy_input_per_ton_clinker,
                        }
                    )

                    # calculate the scaling factor
                    # the correction factor applied to all fuel/electricity input is
                    # equal to the ratio fuel/output in the year in question
                    # divided by the ratio fuel/output in 2020

                    scaling_factor = 1 / self.find_iam_efficiency_change(
                        data=self.iam_data.cement_efficiencies,
                        variable="cement, dry feed rotary kiln",
                        location=dataset["location"],
                    )

                    new_energy_input_per_ton_clinker = 0

                    if not np.isnan(scaling_factor) and scaling_factor > 0.0:
                        # calculate new thermal energy
                        # consumption per kg clinker
                        new_energy_input_per_ton_clinker = (
                            current_energy_input_per_ton_clinker * scaling_factor
                        )

                        # put a floor value of 3100 kj/kg clinker
                        if new_energy_input_per_ton_clinker < 3100:
                            new_energy_input_per_ton_clinker = 3100
                        # and a ceiling value of 5000 kj/kg clinker
                        elif new_energy_input_per_ton_clinker > 5000:
                            new_energy_input_per_ton_clinker = 5000

                        scaling_factor = (
                            new_energy_input_per_ton_clinker
                            / current_energy_input_per_ton_clinker
                        )

                        # rescale fuel consumption and emissions
                        # rescale the fuel and electricity input
                        dataset = self.rescale_fuel_inputs(
                            dataset, scaling_factor, energy_details
                        )

                        # rescale combustion-related CO2 emissions
                        dataset = self.rescale_emissions(dataset, energy_details)

                    # add 0.005 kg/kg clinker of ammonia use for NOx removal
                    # according to Muller et al., 2024
                    for exc in ws.technosphere(
                        dataset,
                        ws.contains("name", "market for ammonia"),
                    ):
                        if (
                            variable
                            == "cement, dry feed rotary kiln, efficient, with MEA CCS"
                        ):
                            exc["amount"] = 0.00662
                        else:
                            exc["amount"] = 0.005

                    # reduce NOx emissions
                    # according to Muller et al., 2024
                    for exc in ws.biosphere(
                        dataset,
                        ws.contains("name", "Nitrogen oxides"),
                    ):
                        if variable in [
                            "cement, dry feed rotary kiln, efficient, with on-site CCS",
                            "cement, dry feed rotary kiln, efficient, with oxyfuel CCS",
                        ]:
                            exc["amount"] = 1.22e-5
                        elif (
                            variable
                            == "cement, dry feed rotary kiln, efficient, with MEA CCS"
                        ):
                            exc["amount"] = 3.8e-4
                        else:
                            exc["amount"] = 7.6e-4

                    # reduce Mercury and SOx emissions
                    # according to Muller et al., 2024
                    if variable in [
                        "cement, dry feed rotary kiln, efficient, with on-site CCS",
                        "cement, dry feed rotary kiln, efficient, with oxyfuel CCS",
                        "cement, dry feed rotary kiln, efficient, with MEA CCS",
                    ]:
                        for exc in ws.biosphere(
<<<<<<< HEAD
                                dataset,
                                ws.either(
                                    *[
                                        ws.contains("name", name)
                                          for name in [
                                                "Mercury",
                                                "Sulfur dioxide",
                                     ]
                                    ]
                                )
=======
                            dataset,
                            ws.either(
                                *[
                                    ws.contains("name", name)
                                    for name in [
                                        "Mercury",
                                        "Sulfur dioxide",
                                    ]
                                ]
                            ),
>>>>>>> 6eb505d9
                        ):
                            exc["amount"] *= 1 - 0.999

                    if self.model == "image":
                        # add CCS datasets
                        ccs_datasets = {
                            "cement, dry feed rotary kiln, efficient, with on-site CCS": {
                                "name": "carbon dioxide, captured at cement production plant, using direct separation",
                                "reference product": "carbon dioxide, captured at cement plant",
                                "capture share": 0.9 # only 90% of process emissions (calcination) are captured
                            },
                            "cement, dry feed rotary kiln, efficient, with oxyfuel CCS": {
                                "name": "carbon dioxide, captured at cement production plant, using oxyfuel",
                                "reference product": "carbon dioxide, captured at cement plant",
                                "capture share": 0.9
                            },
                            "cement, dry feed rotary kiln, efficient, with MEA CCS": {
                                "name": "carbon dioxide, captured at cement production plant, using monoethanolamine",
                                "reference product": "carbon dioxide, captured at cement plant",
                                "capture share": 0.9
                            },
                        }

                        if variable in ccs_datasets:
                            CO2_amount = sum(
                                e["amount"]
                                for e in ws.biosphere(
                                    dataset,
                                    ws.contains("name", "Carbon dioxide"),
                                )
                            )
                            if variable == "cement, dry feed rotary kiln, efficient, with on-site CCS":
                                # only 90% of process emissions (calcination) are captured
                                CCS_amount = 0.543 * ccs_datasets[variable]["capture share"]
                            else:
                                CCS_amount = CO2_amount * ccs_datasets[variable]["capture share"]

                            if variable in ccs_datasets:
                                ccs_exc = {
                                    "uncertainty type": 0,
                                    "loc": CCS_amount,
                                    "amount": CCS_amount,
                                    "type": "technosphere",
                                    "production volume": 0,
                                    "name": ccs_datasets[variable]["name"],
                                    "unit": "kilogram",
                                    "location": dataset["location"],
                                    "product": ccs_datasets[variable]["reference product"],
                                }
                                dataset["exchanges"].append(ccs_exc)

                                # Update CO2 exchanges
                                for exc in dataset["exchanges"]:
                                    if (
                                        exc["name"].lower().startswith("carbon dioxide")
                                        and exc["type"] == "biosphere"
                                    ):
                                        exc["amount"] *= ((CO2_amount-CCS_amount)/CO2_amount)
                                        # make sure it's not negative
                                        if exc["amount"] < 0:
                                            exc["amount"] = 0

                                        if "non-fossil" in exc["name"].lower():
                                            dataset["log parameters"].update(
                                                {
                                                    "new biogenic CO2": exc["amount"],
                                                }
                                            )
                                        else:
                                            dataset["log parameters"].update(
                                                {
                                                    "new fossil CO2": exc["amount"],
                                                }
                                            )
                    else:
                        # Carbon capture rate: share of capture of total CO2 emitted
                        carbon_capture_rate = self.get_carbon_capture_rate(
                            loc=dataset["location"], sector="cement"
                        )

                        # add 10% loss
                        carbon_capture_rate *= 0.9

                        dataset["log parameters"].update(
                            {
                                "carbon capture rate": float(carbon_capture_rate),
                            }
                        )

                        # add CCS-related dataset
                        if (
                            not np.isnan(carbon_capture_rate)
                            and carbon_capture_rate > 0
                        ):
                            # total CO2 emissions = bio CO2 emissions
                            # + fossil CO2 emissions
                            # + calcination emissions

                            total_co2_emissions = dataset["log parameters"].get(
                                "new fossil CO2", 0
                            ) + dataset["log parameters"].get("new biogenic CO2", 0)
                            # share bio CO2 stored = sum of biogenic fuel emissions / total CO2 emissions
                            bio_co2_stored = (
                                dataset["log parameters"].get("new biogenic CO2", 0)
                                / total_co2_emissions
                            )

                            # 0.11 kg CO2 leaks per kg captured
                            # we need to align the CO2 composition with
                            # the CO2 composition of the cement plant
                            bio_co2_leaked = bio_co2_stored * 0.11

                            # create the CCS dataset to fit this clinker production dataset
                            # and add it to the database
                            self.create_ccs_dataset(
                                region,
                                bio_co2_stored,
                                bio_co2_leaked,
                            )

                            # add an input from this CCS dataset in the clinker dataset
                            ccs_exc = {
                                "uncertainty type": 0,
                                "loc": 0,
                                "amount": float(
                                    total_co2_emissions * carbon_capture_rate
                                ),
                                "type": "technosphere",
                                "production volume": 0,
                                "name": "carbon dioxide, captured at cement production plant, with underground storage, post, 200 km",
                                "unit": "kilogram",
                                "location": dataset["location"],
                                "product": "carbon dioxide, captured and stored",
                            }
                            dataset["exchanges"].append(ccs_exc)

                            # Update CO2 exchanges
                            for exc in dataset["exchanges"]:
                                if (
                                    exc["name"].lower().startswith("carbon dioxide")
                                    and exc["type"] == "biosphere"
                                ):
                                    exc["amount"] *= 1 - carbon_capture_rate

                                    if "non-fossil" in exc["name"].lower():
                                        dataset["log parameters"].update(
                                            {
                                                "new biogenic CO2": exc["amount"],
                                            }
                                        )
                                    else:
                                        dataset["log parameters"].update(
                                            {
                                                "new fossil CO2": exc["amount"],
                                            }
                                        )

                        dataset["exchanges"] = [v for v in dataset["exchanges"] if v]

                        # update comment
                        dataset["comment"] = (
                            "Dataset modified by `premise` based on IAM projections "
                            + " for the cement industry.\n"
                            + f"Calculated energy input per kg clinker: {np.round(new_energy_input_per_ton_clinker, 1) / 1000}"
                            f" MJ/kg clinker.\n"
                            + f"Rate of carbon capture: {int(carbon_capture_rate * 100)} pct.\n"
                        ) + dataset["comment"]

                    datasets.append(dataset)

        return datasets

    def add_datasets_to_database(self) -> None:
        """
        Runs a series of methods that create new clinker and cement production datasets
        and new cement market datasets.
        :return: Does not return anything. Modifies in place.
        """

        self.build_CCS_datasets()
        clinker_prod_datasets = self.build_clinker_production_datasets()
        self.database.extend(clinker_prod_datasets)

        # add to log
        for new_dataset in clinker_prod_datasets:
            self.write_log(new_dataset)
            # add it to list of created datasets
            self.add_to_index(new_dataset)

        variables = [
            "cement, dry feed rotary kiln",
            "cement, dry feed rotary kiln, efficient",
            "cement, dry feed rotary kiln, efficient, with on-site CCS",
            "cement, dry feed rotary kiln, efficient, with oxyfuel CCS",
            "cement, dry feed rotary kiln, efficient, with MEA CCS",
        ]

        clinker_market_datasets = self.fetch_proxies(
            name="market for clinker",
            ref_prod="clinker",
            production_variable=[
                v
                for v in variables
                if v in self.iam_data.cement_markets.coords["variables"].values
            ],
        )

        clinker_market_datasets = {
            k: v
            for k, v in clinker_market_datasets.items()
            if self.iam_data.cement_markets.sel(region=k)
            .sum(dim="variables")
            .interp(year=self.year)
            > 0
        }

        for region, ds in clinker_market_datasets.items():
            ds["exchanges"] = [
                v
                for v in ds["exchanges"]
                if v["type"] == "production" or v["unit"] == "ton kilometer"
            ]
            for variable in variables:
                if variable in self.iam_data.cement_markets.coords["variables"].values:
                    if self.year in self.iam_data.cement_markets.coords["year"].values:
                        share = self.iam_data.cement_markets.sel(
                            variables=variable, region=region, year=self.year
                        ).values
                    else:
                        share = (
                            self.iam_data.cement_markets.sel(
                                variables=variable, region=region
                            )
                            .interp(year=self.year)
                            .values
                        )

                    if share > 0:
                        if variable == "cement, dry feed rotary kiln":
                            name = "clinker production"
                        else:
                            name = f"clinker production, {variable.replace('cement, dry feed rotary kiln, ', '')}"
                        ds["exchanges"].append(
                            {
                                "uncertainty type": 0,
                                "loc": float(share),
                                "amount": float(share),
                                "type": "technosphere",
                                "production volume": 0,
                                "name": name,
                                "unit": "kilogram",
                                "location": region,
                                "product": "clinker",
                            }
                        )

        self.database.extend(clinker_market_datasets.values())

        # add to log
        for new_dataset in clinker_market_datasets.values():
            self.write_log(new_dataset)
            # add it to list of created datasets
            self.add_to_index(new_dataset)

        # cement markets
        markets = list(
            ws.get_many(
                self.database,
                ws.contains("name", "market for cement"),
                ws.contains("reference product", "cement"),
                ws.doesnt_contain_any(
                    "name", ["factory", "tile", "sulphate", "plaster"]
                ),
                ws.doesnt_contain_any("location", self.regions),
            )
        )

        unique_markets = list(
            set([(m["name"], m["reference product"]) for m in markets])
        )

        new_datasets = []

        for dataset in unique_markets:
            new_cement_markets = self.fetch_proxies(
                name=dataset[0],
                ref_prod=dataset[1],
                production_variable="cement, dry feed rotary kiln",
                subset=markets,
            )

            # add to log
            for new_dataset in list(new_cement_markets.values()):
                self.write_log(new_dataset)
                # add it to list of created datasets
                self.add_to_index(new_dataset)

            new_datasets.extend(list(new_cement_markets.values()))

        self.database.extend(new_datasets)

        # cement production
        production = list(
            ws.get_many(
                self.database,
                ws.contains("name", "cement production"),
                ws.contains("reference product", "cement"),
                ws.doesnt_contain_any(
                    "name", ["factory", "tile", "sulphate", "plaster"]
                ),
            )
        )

        reduced_production = list(
            set([(p["name"], p["reference product"]) for p in production])
        )

        new_datasets = []

        for dataset in reduced_production:
            # Fetch proxy datasets (one per IAM region)
            # Delete old datasets
            new_cement_production = self.fetch_proxies(
                name=dataset[0],
                ref_prod=dataset[1],
                production_variable="cement, dry feed rotary kiln",
                subset=production,
            )

            # add to log
            for new_dataset in list(new_cement_production.values()):
                self.write_log(dataset=new_dataset, status="updated")
                # add it to list of created datasets
                self.add_to_index(new_dataset)

            new_datasets.extend(list(new_cement_production.values()))

        self.database.extend(new_datasets)

    def write_log(self, dataset, status="created"):
        """
        Write log file.
        """

        logger.info(
            f"{status}|{self.model}|{self.scenario}|{self.year}|"
            f"{dataset['name']}|{dataset['location']}|"
            f"{dataset.get('log parameters', {}).get('initial energy input per ton clinker', '')}|"
            f"{dataset.get('log parameters', {}).get('new energy input per ton clinker', '')}|"
            f"{dataset.get('log parameters', {}).get('carbon capture rate', '')}|"
            f"{dataset.get('log parameters', {}).get('initial fossil CO2', '')}|"
            f"{dataset.get('log parameters', {}).get('initial biogenic CO2', '')}|"
            f"{dataset.get('log parameters', {}).get('new fossil CO2', '')}|"
            f"{dataset.get('log parameters', {}).get('new biogenic CO2', '')}|"
            f"{dataset.get('log parameters', {}).get('electricity generated', '')}|"
            f"{dataset.get('log parameters', {}).get('electricity consumed', '')}"
        )<|MERGE_RESOLUTION|>--- conflicted
+++ resolved
@@ -6,7 +6,6 @@
 of the wurst database to the newly created cement markets.
 
 """
-
 import copy
 import uuid
 from collections import defaultdict
@@ -244,33 +243,6 @@
                 )
         return dataset
 
-    def build_CCS_datasets(self):
-        ccs_datasets = {
-            "cement, dry feed rotary kiln, efficient, with on-site CCS": {
-                "name": "carbon dioxide, captured at cement production plant, using direct separation",
-                "reference product": "carbon dioxide, captured at cement plant",
-            },
-            "cement, dry feed rotary kiln, efficient, with oxyfuel CCS": {
-                "name": "carbon dioxide, captured at cement production plant, using oxyfuel",
-                "reference product": "carbon dioxide, captured at cement plant",
-            },
-            "cement, dry feed rotary kiln, efficient, with MEA CCS": {
-                "name": "carbon dioxide, captured at cement production plant, using monoethanolamine",
-                "reference product": "carbon dioxide, captured at cement plant",
-            },
-        }
-
-        for variable in ccs_datasets:
-            datasets = self.fetch_proxies(
-                name=ccs_datasets[variable]["name"],
-                ref_prod=ccs_datasets[variable]["reference product"],
-            )
-
-            for dataset in datasets.values():
-                self.add_to_index(dataset)
-                self.write_log(dataset)
-                self.database.append(dataset)
-
     def build_clinker_production_datasets(self) -> list:
         """
         Builds clinker production datasets for each IAM region.
@@ -312,14 +284,10 @@
                 if variable != "cement, dry feed rotary kiln":
                     # rename datasets
                     for region, dataset in d_act_clinker.items():
-                        dataset["name"] = (
-                            f"{dataset['name']}, {variable.replace('cement, dry feed rotary kiln, ', '')}"
-                        )
+                        dataset["name"] = f"{dataset['name']}, {variable.replace('cement, dry feed rotary kiln, ', '')}"
                         for e in dataset["exchanges"]:
                             if e["type"] == "production":
-                                e["name"] = (
-                                    f"{e['name']}, {variable.replace('cement, dry feed rotary kiln, ', '')}"
-                                )
+                                e["name"] = f"{e['name']}, {variable.replace('cement, dry feed rotary kiln, ', '')}"
 
                 for region, dataset in d_act_clinker.items():
                     # calculate current thermal energy consumption per kg clinker
@@ -346,14 +314,12 @@
                         * self.fuels_specs["waste"]["biogenic_share"]
                     )
 
-                    waste_fuel_fossil_co2_emission_factor = self.fuels_specs["waste"][
-                        "co2"
-                    ] * (1 - self.fuels_specs["waste"]["biogenic_share"])
+                    waste_fuel_fossil_co2_emission_factor = self.fuels_specs["waste"]["co2"] * (
+                        1 - self.fuels_specs["waste"]["biogenic_share"]
+                    )
 
                     # energy input of waste fuel in MJ
-                    energy_input_waste_fuel = (
-                        bio_CO2 / waste_fuel_biogenic_co2_emission_factor
-                    )
+                    energy_input_waste_fuel = bio_CO2 / waste_fuel_biogenic_co2_emission_factor
                     # amount waste fuel, in kg
                     amount_waste_fuel = (
                         energy_input_waste_fuel / self.fuels_specs["waste"]["lhv"]
@@ -370,9 +336,7 @@
 
                     # add the waste fuel energy input
                     # to the total energy input
-                    current_energy_input_per_ton_clinker += (
-                        energy_input_waste_fuel * 1000
-                    )
+                    current_energy_input_per_ton_clinker += energy_input_waste_fuel * 1000
 
                     # add the waste fuel input to the dataset
                     if amount_waste_fuel != 0:
@@ -443,13 +407,10 @@
                     # add 0.005 kg/kg clinker of ammonia use for NOx removal
                     # according to Muller et al., 2024
                     for exc in ws.technosphere(
-                        dataset,
-                        ws.contains("name", "market for ammonia"),
+                            dataset,
+                            ws.contains("name", "market for ammonia"),
                     ):
-                        if (
-                            variable
-                            == "cement, dry feed rotary kiln, efficient, with MEA CCS"
-                        ):
+                        if variable == "cement, dry feed rotary kiln, efficient, with MEA CCS":
                             exc["amount"] = 0.00662
                         else:
                             exc["amount"] = 0.005
@@ -457,18 +418,15 @@
                     # reduce NOx emissions
                     # according to Muller et al., 2024
                     for exc in ws.biosphere(
-                        dataset,
-                        ws.contains("name", "Nitrogen oxides"),
+                            dataset,
+                            ws.contains("name", "Nitrogen oxides"),
                     ):
                         if variable in [
                             "cement, dry feed rotary kiln, efficient, with on-site CCS",
                             "cement, dry feed rotary kiln, efficient, with oxyfuel CCS",
                         ]:
                             exc["amount"] = 1.22e-5
-                        elif (
-                            variable
-                            == "cement, dry feed rotary kiln, efficient, with MEA CCS"
-                        ):
+                        elif variable == "cement, dry feed rotary kiln, efficient, with MEA CCS":
                             exc["amount"] = 3.8e-4
                         else:
                             exc["amount"] = 7.6e-4
@@ -481,7 +439,6 @@
                         "cement, dry feed rotary kiln, efficient, with MEA CCS",
                     ]:
                         for exc in ws.biosphere(
-<<<<<<< HEAD
                                 dataset,
                                 ws.either(
                                     *[
@@ -492,20 +449,8 @@
                                      ]
                                     ]
                                 )
-=======
-                            dataset,
-                            ws.either(
-                                *[
-                                    ws.contains("name", name)
-                                    for name in [
-                                        "Mercury",
-                                        "Sulfur dioxide",
-                                    ]
-                                ]
-                            ),
->>>>>>> 6eb505d9
                         ):
-                            exc["amount"] *= 1 - 0.999
+                            exc["amount"] *= (1-0.999)
 
                     if self.model == "image":
                         # add CCS datasets
@@ -594,10 +539,7 @@
                         )
 
                         # add CCS-related dataset
-                        if (
-                            not np.isnan(carbon_capture_rate)
-                            and carbon_capture_rate > 0
-                        ):
+                        if not np.isnan(carbon_capture_rate) and carbon_capture_rate > 0:
                             # total CO2 emissions = bio CO2 emissions
                             # + fossil CO2 emissions
                             # + calcination emissions
@@ -628,9 +570,7 @@
                             ccs_exc = {
                                 "uncertainty type": 0,
                                 "loc": 0,
-                                "amount": float(
-                                    total_co2_emissions * carbon_capture_rate
-                                ),
+                                "amount": float(total_co2_emissions * carbon_capture_rate),
                                 "type": "technosphere",
                                 "production volume": 0,
                                 "name": "carbon dioxide, captured at cement production plant, with underground storage, post, 200 km",
@@ -683,7 +623,6 @@
         :return: Does not return anything. Modifies in place.
         """
 
-        self.build_CCS_datasets()
         clinker_prod_datasets = self.build_clinker_production_datasets()
         self.database.extend(clinker_prod_datasets)
 
@@ -705,26 +644,22 @@
             name="market for clinker",
             ref_prod="clinker",
             production_variable=[
-                v
-                for v in variables
+                v for v in variables
                 if v in self.iam_data.cement_markets.coords["variables"].values
             ],
         )
 
         clinker_market_datasets = {
-            k: v
-            for k, v in clinker_market_datasets.items()
-            if self.iam_data.cement_markets.sel(region=k)
-            .sum(dim="variables")
-            .interp(year=self.year)
-            > 0
+            k: v for k, v in clinker_market_datasets.items()
+            if self.iam_data.cement_markets.sel(
+                region=k
+            ).sum(dim="variables").interp(year=self.year) > 0
         }
 
         for region, ds in clinker_market_datasets.items():
             ds["exchanges"] = [
-                v
-                for v in ds["exchanges"]
-                if v["type"] == "production" or v["unit"] == "ton kilometer"
+                v for v in ds["exchanges"] if v["type"] == "production"
+                or v["unit"] == "ton kilometer"
             ]
             for variable in variables:
                 if variable in self.iam_data.cement_markets.coords["variables"].values:
@@ -733,13 +668,9 @@
                             variables=variable, region=region, year=self.year
                         ).values
                     else:
-                        share = (
-                            self.iam_data.cement_markets.sel(
-                                variables=variable, region=region
-                            )
-                            .interp(year=self.year)
-                            .values
-                        )
+                        share = self.iam_data.cement_markets.sel(
+                            variables=variable, region=region
+                        ).interp(year=self.year).values
 
                     if share > 0:
                         if variable == "cement, dry feed rotary kiln":
@@ -757,6 +688,7 @@
                                 "unit": "kilogram",
                                 "location": region,
                                 "product": "clinker",
+
                             }
                         )
 
